--- conflicted
+++ resolved
@@ -30,11 +30,9 @@
     // UniSMS
     String UNISMS = "unisms";
 
-<<<<<<< HEAD
+    // Smslocal SMS
+    String SMSLOCAL = "smslocal";
+
     // Aws cloud SMS
     String AWS = "aws";
-=======
-    // Smslocal SMS
-    String SMSLOCAL = "smslocal";
->>>>>>> adf27d25
 }
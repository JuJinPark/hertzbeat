<!DOCTYPE html>
<html xmlns="http://www.w3.org/1999/xhtml" xmlns:th="http://www.thymeleaf.org" lang="en">
<head>
    <meta content="width=device-width, initial-scale=1.0" name="viewport">
    <meta http-equiv="Content-Type" content="text/html; charset=utf-8">
    <style type="text/css">
        /*** BMEMBF Start ***/
        /* CMS V4 Editor Test */
        [name=bmeMainBody] {
            min-height: 1000px;
        }

        @media only screen and (max-width: 480px) {
            table.blk, table.tblText, .bmeHolder, .bmeHolder1, table.bmeMainColumn {
                width: 100% !important;
            }
        }

        @media only screen and (max-width: 480px) {
            .bmeImageCard table.bmeCaptionTable td.tblCell {
                padding: 0px 20px 20px 20px !important;
            }
        }

        @media only screen and (max-width: 480px) {
            .bmeImageCard table.bmeCaptionTable.bmeCaptionTableMobileTop td.tblCell {
                padding: 20px 20px 0 20px !important;
            }
        }

        @media only screen and (max-width: 480px) {
            table.bmeCaptionTable td.tblCell {
                padding: 10px !important;
            }
        }

        @media only screen and (max-width: 480px) {
            table.tblGtr {
                padding-bottom: 20px !important;
            }
        }

        @media only screen and (max-width: 480px) {
            td.blk_container, .blk_parent, .bmeLeftColumn, .bmeRightColumn, .bmeColumn1, .bmeColumn2, .bmeColumn3, .bmeBody {
                display: table !important;
                max-width: 600px !important;
                width: 100% !important;
            }
        }

        @media only screen and (max-width: 480px) {
            table.container-table, .bmeheadertext, .container-table {
                width: 95% !important;
            }
        }

        @media only screen and (max-width: 480px) {
            .mobile-footer, .mobile-footer a {
                font-size: 13px !important;
                line-height: 18px !important;
            }

            .mobile-footer {
                text-align: center !important;
            }

            table.share-tbl {
                padding-bottom: 15px;
                width: 100% !important;
            }

            table.share-tbl td {
                display: block !important;
                text-align: center !important;
                width: 100% !important;
            }
        }

        @media only screen and (max-width: 480px) {
            td.bmeShareTD, td.bmeSocialTD {
                width: 100% !important;
            }
        }

        @media only screen and (max-width: 480px) {
            td.tdBoxedTextBorder {
                width: auto !important;
            }
        }

        @media only screen and (max-width: 480px) {
            th.tdBoxedTextBorder {
                width: auto !important;
            }
        }

        @media only screen and (max-width: 480px) {
            table.blk, table[name=tblText], .bmeHolder, .bmeHolder1, table[name=bmeMainColumn] {
                width: 100% !important;
            }
        }

        @media only screen and (max-width: 480px) {
            .bmeImageCard table.bmeCaptionTable td[name=tblCell] {
                padding: 0px 20px 20px 20px !important;
            }
        }

        @media only screen and (max-width: 480px) {
            .bmeImageCard table.bmeCaptionTable.bmeCaptionTableMobileTop td[name=tblCell] {
                padding: 20px 20px 0 20px !important;
            }
        }

        @media only screen and (max-width: 480px) {
            table.bmeCaptionTable td[name=tblCell] {
                padding: 10px !important;
            }
        }

        @media only screen and (max-width: 480px) {
            table[name=tblGtr] {
                padding-bottom: 20px !important;
            }
        }

        @media only screen and (max-width: 480px) {
            td.blk_container, .blk_parent, [name=bmeLeftColumn], [name=bmeRightColumn], [name=bmeColumn1], [name=bmeColumn2], [name=bmeColumn3], [name=bmeBody] {
                display: table !important;
                max-width: 600px !important;
                width: 100% !important;
            }
        }

        @media only screen and (max-width: 480px) {
            table[class=container-table], .bmeheadertext, .container-table {
                width: 95% !important;
            }
        }

        @media only screen and (max-width: 480px) {
            .mobile-footer, .mobile-footer a {
                font-size: 13px !important;
                line-height: 18px !important;
            }

            .mobile-footer {
                text-align: center !important;
            }

            table[class="share-tbl"] {
                padding-bottom: 15px;
                width: 100% !important;
            }

            table[class="share-tbl"] td {
                display: block !important;
                text-align: center !important;
                width: 100% !important;
            }
        }

        @media only screen and (max-width: 480px) {
            td[name=bmeShareTD], td[name=bmeSocialTD] {
                width: 100% !important;
            }
        }

        @media only screen and (max-width: 480px) {
            td[name=tdBoxedTextBorder] {
                width: auto !important;
            }
        }

        @media only screen and (max-width: 480px) {
            th[name=tdBoxedTextBorder] {
                width: auto !important;
            }
        }

        @media only screen and (max-width: 480px) {
            .bmeImageCard table.bmeImageTable {
                height: auto !important;
                width: 100% !important;
                padding: 20px !important;
                clear: both;
                float: left !important;
                border-collapse: separate;
            }
        }

        @media only screen and (max-width: 480px) {
            .bmeMblInline table.bmeImageTable {
                height: auto !important;
                width: 100% !important;
                padding: 10px !important;
                clear: both;
            }
        }

        @media only screen and (max-width: 480px) {
            .bmeMblInline table.bmeCaptionTable {
                width: 100% !important;
                clear: both;
            }
        }

        @media only screen and (max-width: 480px) {
            table.bmeImageTable {
                height: auto !important;
                width: 100% !important;
                padding: 10px !important;
                clear: both;
            }
        }

        @media only screen and (max-width: 480px) {
            table.bmeCaptionTable {
                width: 100% !important;
                clear: both;
            }
        }

        @media only screen and (max-width: 480px) {
            table.bmeImageContainer {
                width: 100% !important;
                clear: both;
                float: left !important;
            }
        }

        @media only screen and (max-width: 480px) {
            table.bmeImageTable td {
                padding: 0px !important;
                height: auto;
            }
        }

        @media only screen and (max-width: 480px) {
            img.mobile-img-large {
                width: 100% !important;
                height: auto !important;
            }
        }

        @media only screen and (max-width: 480px) {
            img.bmeRSSImage {
                max-width: 320px;
                height: auto !important;
            }
        }

        @media only screen and (min-width: 640px) {
            img.bmeRSSImage {
                max-width: 600px !important;
                height: auto !important;
            }
        }

        @media only screen and (max-width: 480px) {
            .trMargin img {
                height: 10px;
            }
        }

        @media only screen and (max-width: 480px) {
            div.bmefooter, div.bmeheader {
                display: block !important;
            }
        }

        @media only screen and (max-width: 480px) {
            .tdPart {
                width: 100% !important;
                clear: both;
                float: left !important;
            }
        }

        @media only screen and (max-width: 480px) {
            table.blk_parent1, table.tblPart {
                width: 100% !important;
            }
        }

        @media only screen and (max-width: 480px) {
            .tblLine {
                min-width: 100% !important;
            }
        }

        @media only screen and (max-width: 480px) {
            .bmeMblCenter img {
                margin: 0 auto;
            }
        }

        @media only screen and (max-width: 480px) {
            .bmeMblCenter, .bmeMblCenter div, .bmeMblCenter span {
                text-align: center !important;
                text-align: -webkit-center !important;
            }
        }

        @media only screen and (max-width: 480px) {
            .bmeNoBr br, .bmeImageGutterRow, .bmeMblStackCenter .bmeShareItem .tdMblHide {
                display: none !important;
            }
        }

        @media only screen and (max-width: 480px) {
            .bmeMblInline table.bmeImageTable, .bmeMblInline table.bmeCaptionTable, .bmeMblInline {
                clear: none !important;
                width: 50% !important;
            }
        }

        @media only screen and (max-width: 480px) {
            .bmeMblInlineHide, .bmeShareItem .trMargin {
                display: none !important;
            }
        }

        @media only screen and (max-width: 480px) {
            .bmeMblInline table.bmeImageTable img, .bmeMblShareCenter.tblContainer.mblSocialContain, .bmeMblFollowCenter.tblContainer.mblSocialContain {
                width: 100% !important;
            }
        }

        @media only screen and (max-width: 480px) {
            .bmeMblStack > .bmeShareItem {
                width: 100% !important;
                clear: both !important;
            }
        }

        @media only screen and (max-width: 480px) {
            .bmeShareItem {
                padding-top: 10px !important;
            }
        }

        @media only screen and (max-width: 480px) {
            .tdPart.bmeMblStackCenter, .bmeMblStackCenter .bmeFollowItemIcon {
                padding: 0px !important;
                text-align: center !important;
            }
        }

        @media only screen and (max-width: 480px) {
            .bmeMblStackCenter > .bmeShareItem {
                width: 100% !important;
            }
        }

        @media only screen and (max-width: 480px) {
            td.bmeMblCenter {
                border: 0 none transparent !important;
            }
        }

        @media only screen and (max-width: 480px) {
            .bmeLinkTable.tdPart td {
                padding-left: 0px !important;
                padding-right: 0px !important;
                border: 0px none transparent !important;
                padding-bottom: 15px !important;
                height: auto !important;
            }
        }

        @media only screen and (max-width: 480px) {
            .tdMblHide {
                width: 10px !important;
            }
        }

        @media only screen and (max-width: 480px) {
            .bmeShareItemBtn {
                display: table !important;
            }
        }

        @media only screen and (max-width: 480px) {
            .bmeMblStack td {
                text-align: left !important;
            }
        }

        @media only screen and (max-width: 480px) {
            .bmeMblStack .bmeFollowItem {
                clear: both !important;
                padding-top: 10px !important;
            }
        }

        @media only screen and (max-width: 480px) {
            .bmeMblStackCenter .bmeFollowItemText {
                padding-left: 5px !important;
            }
        }

        @media only screen and (max-width: 480px) {
            .bmeMblStackCenter .bmeFollowItem {
                clear: both !important;
                align-self: center;
                float: none !important;
                padding-top: 10px;
                margin: 0 auto;
            }
        }

        @media only screen and (max-width: 480px) {
            .tdPart > table {
                width: 100% !important;
            }
        }

        @media only screen and (max-width: 480px) {
            .tdPart > table.bmeLinkContainer {
                width: auto !important;
            }
        }

        @media only screen and (max-width: 480px) {
            .tdPart.mblStackCenter > table.bmeLinkContainer {
                width: 100% !important;
            }
        }

        .blk_parent:first-child, .blk_parent {
            float: left;
        }

        .blk_parent:last-child {
            float: right;
        }

        /*** BMEMBF END ***/

    </style>
    <!--[if gte mso 9]>
    <xml>
        <o:OfficeDocumentSettings>
            <o:AllowPNG/>
            <o:PixelsPerInch>96</o:PixelsPerInch>
        </o:OfficeDocumentSettings>
    </xml>
    <![endif]-->
</head>
<<<<<<< HEAD
<body class="view" spellcheck="false" style="cursor: text">
<section style="display: flex; justify-content: center; align-items: center; width: 100%; max-width:750px">
    <section style="width: 1000vw;">
        <p>&ZeroWidthSpace;<br></p>
        <section
                style="display: flex;justify-content: center;align-items: center;width: 100%;">
            <section
                    style="display: flex; justify-content: flex-start; align-items: center; flex-direction: column; width: 100%; padding: 16px 6px 16px 12px; border-width: 1px; border-style: solid; border-color: rgb(0, 0, 0); background: url(https://pic.imgdb.cn/item/616572c82ab3f51d91208003.png) 0% 0% / 100% 100% no-repeat rgb(212, 234, 237);">
                <section
                        style="display: flex;justify-content: flex-start;align-items: center;flex-direction: column;width: 100%;">
                    <section
                            style="height: 0px;width: 52px;align-self: flex-start;z-index: 1;transform: translate(17px, -9px);">
                        <img th:src="@{https://cdn.jsdelivr.net/gh/dromara/hertzbeat@gh-pages/img/tancloud-logo.svg}"
                             style="display: block;">
                    </section>
                    <section
                            style="display: flex; justify-content: flex-start; align-items: center; flex-direction: column; width: 100%; background: rgb(232, 232, 232); border-width: 1px; border-style: solid; border-color: rgb(0, 0, 0);">
                        <section
                                style="background: rgb(255, 255, 255); border-width: 1px; border-style: solid; border-color: rgb(0, 0, 0); transform: translate(-5px, -5px); width: 100%;">
                            <section
                                    style="display: flex;justify-content: center;align-items: center;justify-content: space-between;">
                                <section
                                        style="width: 11px; height: 11px; border-width: 1px 0px 0px 1px; border-top-style: solid; border-left-style: solid; border-top-color: rgb(151, 151, 151); border-left-color: rgb(151, 151, 151); border-right-style: initial; border-right-color: initial; border-bottom-style: initial; border-bottom-color: initial; margin-left: 4px; margin-top: 4px;">
                                    <br>
                                </section>
                                <section
                                        style="width: 11px; height: 11px; border-width: 1px 1px 0px 0px; border-top-style: solid; border-right-style: solid; border-top-color: rgb(151, 151, 151); border-right-color: rgb(151, 151, 151); border-bottom-style: initial; border-bottom-color: initial; border-left-style: initial; border-left-color: initial; margin-right: 4px; margin-top: 4px;">
                                    <br>
                                </section>
                            </section>
                            <section
                                    style="display: flex;justify-content: center;align-items: center;width: 100%;">
                                <section style="width: 88px;margin: 0px 13px 0px 16px;"><img
                                        th:src="@{https://cdn.jsdelivr.net/gh/dromara/hertzbeat@gh-pages/img/tancloud-brand.svg}"
                                        style="display: block; width: 180px; height: 180px;">
                                </section>
                                <section style="padding-right: 12px;">
                                    <section style="margin-top: 15px;">
                                        <p
                                                style="font-size: 14px;font-family: PingFangSC-Semibold, PingFang SC;font-weight: bold;color: #B1B1B1;line-height: 20px;letter-spacing: 5px;">
                                            TanCloud探云-监控告警
                                        </p>
                                    </section>
                                    <section style="padding: 8px 0px 4px 0px;">
                                        <p
                                                style="font-size: 24px;font-family: PingFangSC-Semibold, PingFang SC;font-weight: bold;color: #000000;line-height: 33px;letter-spacing: 2px;">
                                            告警通知
                                        </p>
                                    </section>
                                    <section style="margin-bottom: 15px;">
                                        <p
                                                style="font-size: 16px;font-family: PingFangSC-Semibold, PingFang SC;font-weight: bold;color: #B1B1B1;line-height: 22px;">
                                            Alarm notification
                                        </p>
                                    </section>
                                </section>
                            </section>
                            <section
                                    style="display: flex;justify-content: center;align-items: center;justify-content: space-between;">
                                <section
                                        style="width: 11px; height: 11px; border-width: 0px 0px 1px 1px; border-bottom-style: solid; border-left-style: solid; border-bottom-color: rgb(151, 151, 151); border-left-color: rgb(151, 151, 151); border-top-style: initial; border-top-color: initial; border-right-style: initial; border-right-color: initial; margin-left: 4px; margin-bottom: 4px;">
                                    <br>
                                </section>
                                <section
                                        style="width: 11px; height: 11px; border-width: 0px 1px 1px 0px; border-right-style: solid; border-bottom-style: solid; border-right-color: rgb(151, 151, 151); border-bottom-color: rgb(151, 151, 151); border-top-style: initial; border-top-color: initial; border-left-style: initial; border-left-color: initial; margin-right: 4px; margin-bottom: 4px;">
                                    <br>
                                </section>
                            </section>
                        </section>
                    </section>
                    <section
                            style="width: 100%; background: rgb(203, 221, 230); border-width: 1px; border-style: solid; border-color: rgb(0, 0, 0); margin-left: -8px; margin-top: 6px; z-index: 1;">
                        <section
                                style="background: rgb(227, 245, 255); border-width: 1px; border-style: solid; border-color: rgb(0, 0, 0); transform: translate(4px, 4px); text-align: center; padding: 12px 28px; white-space: nowrap;">
                            <p
                                    style="font-size: 16px;font-family: PingFangSC-Medium, PingFang SC;font-weight: bold;color: #000000;line-height: 22px;">
                                TanCloud探云
                            </p>
                        </section>
                    </section>
                    <section
                            style="width: 52px;height: 0px;z-index: 1;align-self: flex-end;transform: translate(-10px, -3px);">
                        <img th:src="@{https://hertzbeat.com/img/icons/dromara.png}"
                             style="display: block;">
                    </section>
                </section>
            </section>
        </section>
        <p><br></p>
        <section
                style="display: flex;justify-content: center;align-items: center;width: 100%;padding:0;">
            <section
                    style="display: flex; justify-content: flex-start; align-items: center; flex-direction: column; width: 100%; padding: 16px; background: rgb(212, 234, 237); border-width: 1px; border-style: solid; border-color: rgb(0, 0, 0);">
                <section
                        style="display: flex;justify-content: flex-start;align-items: center;flex-direction: column;width: 100%;">
                    <section
                            style="display: flex; justify-content: flex-start; align-items: center; flex-direction: column; width: 100%; background: rgb(232, 232, 232); border-width: 1px; border-style: solid; border-color: rgb(0, 0, 0);">
                        <section
                                style="background: rgb(255, 255, 255); border-width: 1px; border-style: solid; border-color: rgb(0, 0, 0); transform: translate(-5px, -5px); width: 100%;">
                            <section
                                    style="display: flex;justify-content: center;align-items: center;justify-content: space-between;">
                                <section
                                        style="width: 11px; height: 11px; border-width: 1px 0px 0px 1px; border-top-style: solid; border-left-style: solid; border-top-color: rgb(151, 151, 151); border-left-color: rgb(151, 151, 151); border-right-style: initial; border-right-color: initial; border-bottom-style: initial; border-bottom-color: initial; margin-left: 4px; margin-top: 4px;">
                                    <br>
                                </section>
                                <section
                                        style="width: 11px; height: 11px; border-width: 1px 1px 0px 0px; border-top-style: solid; border-right-style: solid; border-top-color: rgb(151, 151, 151); border-right-color: rgb(151, 151, 151); border-bottom-style: initial; border-bottom-color: initial; border-left-style: initial; border-left-color: initial; margin-right: 4px; margin-top: 4px;">
                                    <br>
                                </section>
                            </section>
                            <section
                                    style="display: flex;justify-content: center;align-items: center;width: 100%;padding: 6px 0px;">
                                <section style="text-align: center;">
                                    <p style="font-size: 14px; font-family: PingFangSC-Medium,PingFang SC; font-weight: bold; color: rgb(0, 0, 0); line-height: 22px; letter-spacing: 1px;text-align: left;padding-left: 5px;">
                                        告警目标对象:<span th:text="${target}"></span><br>
                                        &nbsp;&nbsp;&nbsp;&nbsp;所属监控ID:<span th:text="${ID}"></span><br>
                                        &nbsp;&nbsp;&nbsp;&nbsp;所属监控名称:<span th:text="${name}"></span><br>
                                        &nbsp;&nbsp;&nbsp;&nbsp;告警级别:<span th:text="${priority}"></span><br>
                                        &nbsp;&nbsp;&nbsp;&nbsp;告警详情:<br>
                                    <span th:text="${content}"></span><br>
                                    </p>
                                    <p
                                            style="font-size: 14px; font-family: PingFangSC-Medium,PingFang SC; font-weight: bold; color: rgb(0, 0, 0); line-height: 22px; letter-spacing: 1px;">
                                        <br>
                                    </p>
                                </section>
                            </section>
                            <section
                                    style="display: flex;justify-content: center;align-items: center;justify-content: space-between;">
                                <section
                                        style="width: 11px; height: 11px; border-width: 0px 0px 1px 1px; border-bottom-style: solid; border-left-style: solid; border-bottom-color: rgb(151, 151, 151); border-left-color: rgb(151, 151, 151); border-top-style: initial; border-top-color: initial; border-right-style: initial; border-right-color: initial; margin-left: 4px; margin-bottom: 4px;">
                                    <br>
                                </section>
                                <section
                                        style="width: 11px; height: 11px; border-width: 0px 1px 1px 0px; border-right-style: solid; border-bottom-style: solid; border-right-color: rgb(151, 151, 151); border-bottom-color: rgb(151, 151, 151); border-top-style: initial; border-top-color: initial; border-left-style: initial; border-left-color: initial; margin-right: 4px; margin-bottom: 4px;">
                                    <br>
                                </section>
                            </section>
                        </section>
                    </section>
                </section>
            </section>
        </section>
        <p style="text-align: center"  ><a href="https://hertzbeat.com/">TanCloud探云&nbsp; </a><br></p>
        <p><br></p>

    </section>
</section>
</section>
</section>
</section>
</section>
</section>
=======
<body topmargin="0" leftmargin="0"
      style="height: 100% !important; margin: 0; padding: 0; width: 100% !important;min-width: 100%;">
<style type="text/css">
    body {
        height: 100%;
        margin: 0;
        padding: 0;
    }

    .blk_img_drop_link a {
        color: #16a7e0;
        cursor: pointer;
        font-weight: 600;
        margin-left: 5px;
        text-decoration: underline;
        text-transform: lowercase;
    }

    .blk_img_drop_link a:hover {
        color: #72c2a1;
    }

    .blk_img_drop_link.no-dd span {
        display: none;
    }

    .blk_img_drop_link.no-dd a {
        font-size: 14px;
        display: inline-block;
        margin-left: 0;
        padding: 0;
    }

    .ie8 .blk_img_drop_link.no-dd a {
        padding-top: 20px;
    }

    @media screen {
        @media (min-width: 0px) {
        }
    }
</style>

<table width="100%" cellspacing="0" cellpadding="0" border="0" name="bmeMainBody"
       style="background-color: rgb(230, 230, 232);" bgcolor="#e6e6e8">
    <tbody>
    <tr>
        <td width="100%" valign="top" align="center">
            <table cellspacing="0" cellpadding="0" border="0" name="bmeMainColumnParentTable">
                <tbody>
                <tr>
                    <td name="bmeMainColumnParent" style="border-collapse: separate;">
                        <table name="bmeMainColumn" class="bmeHolder bmeMainColumn"
                               style="max-width: 600px; overflow: visible;" cellspacing="0" cellpadding="0" border="0"
                               align="center">
                            <tbody>
                            <tr id="section_1" class="flexible-section" data-columns="1"
                                data-section-type="bmePreHeader">
                                <td width="100%" class="blk_container bmeHolder" name="bmePreHeader" valign="top"
                                    align="center"
                                    style="color: rgb(56, 56, 56); background-color: rgb(230, 230, 232);   "
                                    bgcolor="#e6e6e8">
                                    <div id="dv_10" class="blk_wrapper" style="">
                                        <table width="600" cellspacing="0" cellpadding="0" border="0" class="blk"
                                               name="blk_boxtext">
                                            <tbody>
                                            <tr>
                                                <td align="center" name="bmeBoxContainer"
                                                    style="padding-left:20px; padding-right:20px; padding-top:20px; padding-bottom:20px;">
                                                    <table cellspacing="0" cellpadding="0" width="100%" name="tblText"
                                                           class="tblText" border="0">
                                                        <tbody>
                                                        <tr>
                                                            <td valign="top" align="left"
                                                                style="padding: 20px; font-family: Arial, Helvetica, sans-serif; font-weight: normal; font-size: 14px; color: rgb(56, 56, 56); border-width: 1px; border-style: solid; border-color: rgb(225, 225, 225);  border-collapse: collapse; word-break: break-word;"
                                                                name="tblCell" class="tblCell">
                                                                <div style="line-height: 150%; text-align: center;">
                                                                    <span style="color: #a666ed; font-size: 30px; line-height: 150%;"><strong>TANCLOUD</strong></span>
                                                                </div>
                                                            </td>
                                                        </tr>
                                                        </tbody>
                                                    </table>
                                                </td>
                                            </tr>
                                            </tbody>
                                        </table>
                                    </div>
                                </td>
                            </tr>
                            <tr>
                                <td width="100%" class="bmeHolder" valign="top" align="center"
                                    name="bmeMainContentParent"
                                    style="border-color: rgb(128, 128, 128); border-radius: 5px; border-collapse: separate; border-spacing: 0px;">
                                    <table name="bmeMainContent"
                                           style="border-radius: 5px; border-collapse: separate;border-spacing: 0px; overflow: hidden;"
                                           width="100%" cellspacing="0" cellpadding="0" border="0" align="center">
                                        <tbody>
                                        <tr id="section_2" class="flexible-section" data-columns="1">
                                            <td width="100%" class="blk_container bmeHolder" name="bmeHeader"
                                                valign="top" align="center"
                                                style="background-color: rgb(255, 255, 255);   " bgcolor="#ffffff">
                                            </td>
                                        </tr>
                                        <tr id="section_3" class="flexible-section" data-columns="1">
                                            <td width="100%" class="blk_container bmeHolder bmeBody" name="bmeBody"
                                                valign="top" align="center"
                                                style="color: rgb(56, 56, 56); background-color: rgb(255, 255, 255);   "
                                                bgcolor="#ffffff">
                                                <div id="dv_1" class="blk_wrapper" style="">
                                                    <table class="blk" name="blk_text" width="600" border="0"
                                                           cellpadding="0" cellspacing="0">
                                                        <tbody>
                                                        <tr>
                                                            <td>
                                                                <table cellpadding="0" cellspacing="0" border="0"
                                                                       width="100%" class="bmeContainerRow">
                                                                    <tbody>
                                                                    <tr>
                                                                        <th valign="top" align="center" class="tdPart"
                                                                            style="">
                                                                            <table name="tblText" style="float: left;"
                                                                                   align="left" border="0"
                                                                                   cellpadding="0" cellspacing="0"
                                                                                   class="tblText" width="600">
                                                                                <tbody>
                                                                                <tr>
                                                                                    <td name="tblCell"
                                                                                        style="padding: 20px; font-size: 14px; font-weight: 400; font-family: Arial, Helvetica, sans-serif; color: rgb(56, 56, 56); text-align: left; word-break: break-word;"
                                                                                        align="left" valign="top"
                                                                                        class="tblCell">
                                                                                        <div style="line-height: 150%;">
                                                                                            <span style="font-size: 30px; line-height: 150%;"><strong>告警通知</strong></span>
                                                                                        </div>
                                                                                    </td>
                                                                                </tr>
                                                                                </tbody>
                                                                            </table>
                                                                        </th>
                                                                    </tr>
                                                                    </tbody>
                                                                </table>
                                                            </td>
                                                        </tr>
                                                        </tbody>
                                                    </table>
                                                </div>

                                                <div id="dv_3" class="blk_wrapper" style="">
                                                    <table class="blk" name="blk_text" width="600" border="0"
                                                           cellpadding="0" cellspacing="0">
                                                        <tbody>
                                                        <tr>
                                                            <td>
                                                                <table cellpadding="0" cellspacing="0" border="0"
                                                                       width="100%" class="bmeContainerRow">
                                                                    <tbody>
                                                                    <tr>
                                                                        <th valign="top" align="center" class="tdPart"
                                                                            style="background-color: rgba(0, 0, 0, 0);">
                                                                            <table name="tblText"
                                                                                   style="float: left; background-color: rgba(0, 0, 0, 0);"
                                                                                   align="left" border="0"
                                                                                   cellpadding="0" cellspacing="0"
                                                                                   class="tblText" width="600">
                                                                                <tbody>
                                                                                <tr>
                                                                                    <td name="tblCell"
                                                                                        style="padding: 20px; font-size: 14px; font-weight: 400; font-family: Arial, Helvetica, sans-serif; color: rgb(56, 56, 56); text-align: left; word-break: break-word;"
                                                                                        align="left" valign="top"
                                                                                        class="tblCell">
                                                                                        <div style="line-height: 200%; font-size: 14px;">
                                                                                            <table>
                                                                                                <tr>
                                                                                                    <td align="right"
                                                                                                        style="padding-right: 10px; color: #817878; font-weight: 500;">
                                                                                                        告警目标对象:
                                                                                                    </td>
                                                                                                    <td><span
                                                                                                            th:text="${target}"></span>
                                                                                                    </td>
                                                                                                </tr>
                                                                                                <tr>
                                                                                                    <td align="right"
                                                                                                        style="padding-right: 10px; color: #817878; font-weight: 500;">
                                                                                                        所属监控ID:
                                                                                                    </td>
                                                                                                    <td>
                                                                                                        <span th:text="${monitorId}"></span>
                                                                                                    </td>
                                                                                                </tr>
                                                                                                <tr>
                                                                                                    <td align="right"
                                                                                                        style="padding-right: 10px; color: #817878; font-weight: 500;">
                                                                                                        所属监控名称:
                                                                                                    </td>
                                                                                                    <td>
                                                                                                        <span th:text="${monitorName}"></span>
                                                                                                    </td>
                                                                                                </tr>
                                                                                                <tr>
                                                                                                    <td align="right"
                                                                                                        style="padding-right: 10px; color: #817878; font-weight: 500;">
                                                                                                        告警级别:
                                                                                                    </td>
                                                                                                    <td><span
                                                                                                            th:text="${priority}"></span>
                                                                                                    </td>
                                                                                                </tr>
                                                                                            </table>
                                                                                            <br><span
                                                                                                th:text="${content}"></span>
                                                                                        </div>
                                                                                    </td>
                                                                                </tr>
                                                                                </tbody>
                                                                            </table>
                                                                        </th>
                                                                    </tr>
                                                                    </tbody>
                                                                </table>
                                                            </td>
                                                        </tr>
                                                        </tbody>
                                                    </table>
                                                </div>
                                                <div id="dv_4" class="blk_wrapper" style="">
                                                    <table class="blk" name="blk_button" width="600" border="0"
                                                           cellpadding="0" cellspacing="0">
                                                        <tbody>
                                                        <tr>
                                                            <td width="20"></td>
                                                            <td align="center">
                                                                <table width="100%" cellspacing="0" cellpadding="0"
                                                                       border="0" class="tblContainer">
                                                                    <tbody>
                                                                    <tr>
                                                                        <td height="10"></td>
                                                                    </tr>
                                                                    <tr>
                                                                        <td align="left">
                                                                            <table cellspacing="0" cellpadding="0"
                                                                                   border="0" align="left"
                                                                                   class="bmeButton"
                                                                                   style="border-collapse: separate;">
                                                                                <tbody>
                                                                                <tr>
                                                                                    <td class="bmeButtonText"
                                                                                        style="border-radius: 5px; border-width: 0px; border-style: none; border-color: transparent; background-color: rgb(166, 102, 237); text-align: center; padding: 20px 40px; font-weight: bold; word-break: break-word;">
                                                                                        <span style="font-family:Arial, Verdana; font-size:14px;color:#FFFFFF;"><a
                                                                                                target="_blank"
                                                                                                style="color:#FFFFFF;text-decoration:none;"
                                                                                                href="https://console.tancloud.cn"
                                                                                                data-link-type="web">登入控制台</a></span>
                                                                                    </td>
                                                                                </tr>
                                                                                </tbody>
                                                                            </table>
                                                                        </td>
                                                                    </tr>
                                                                    <tr>
                                                                        <td height="10"></td>
                                                                    </tr>
                                                                    </tbody>
                                                                </table>
                                                            </td>
                                                            <td width="20"></td>
                                                        </tr>
                                                        </tbody>
                                                    </table>
                                                </div>
                                            </td>
                                        </tr>
                                        <tr id="section_4" class="flexible-section" data-columns="1">
                                            <td width="100%" class="blk_container bmeHolder" name="bmePreFooter"
                                                valign="top" align="center"
                                                style="background-color: rgb(255, 255, 255);   " bgcolor="#ffffff">
                                                <div id="dv_5" class="blk_wrapper">
                                                    <table cellspacing="0" cellpadding="0" border="0" name="blk_divider"
                                                           width="600" class="blk">
                                                        <tbody>
                                                        <tr>
                                                            <td style="padding-top:10px; padding-bottom:10px;padding-left:20px;padding-right:20px;"
                                                                class="tblCellMain">
                                                                <table width="100%" cellspacing="0" cellpadding="0"
                                                                       border="0"
                                                                       style="border-top: 1px solid rgb(225, 225, 225); min-width: 1px;"
                                                                       class="tblLine">
                                                                    <tbody>
                                                                    <tr>
                                                                        <td><span></span></td>
                                                                    </tr>
                                                                    </tbody>
                                                                </table>
                                                            </td>
                                                        </tr>
                                                        </tbody>
                                                    </table>
                                                </div>
                                                <div id="dv_6" class="blk_wrapper" style="">
                                                    <table cellspacing="0" cellpadding="0" border="0" style=""
                                                           name="blk_social_follow" width="600" class="blk">
                                                        <tbody>
                                                        <tr>
                                                            <td class="tblCellMain"
                                                                style="padding-top:10px; padding-bottom:10px; padding-left:20px; padding-right:20px;">
                                                                <table class="tblContainer mblSocialContain"
                                                                       cellspacing="0" cellpadding="0" border="0"
                                                                       align="left" style="">
                                                                    <tbody>
                                                                    <tr>
                                                                        <td class="tdItemContainer">
                                                                            <table cellspacing="0" cellpadding="0"
                                                                                   border="0" class="mblSocialContain"
                                                                                   style="table-layout: auto;">
                                                                                <tbody>
                                                                                <tr>
                                                                                    <td valign="top" name="bmeSocialTD">
                                                                                        <!--[if gte mso 6]></td>
                                                                                    <td align="left" valign="top">
                                                                                        <![endif]-->
                                                                                        <table cellspacing="0"
                                                                                               cellpadding="0"
                                                                                               border="0"
                                                                                               class="bmeFollowItem"
                                                                                               type="website"
                                                                                               style="float:left;"
                                                                                               align="left">
                                                                                            <tbody>
                                                                                            <tr>
                                                                                                <td align="left"
                                                                                                    valign="middle"
                                                                                                    class="bmeFollowItemText"
                                                                                                    style="padding-right:10px;font-family: Arial, Helvetica, sans-serif; font-size: 14px; font-weight: normal; text-align: left;">
                                                                                                    <a href="https://clt1416649.bmetrack.com/c/l?u=D77E008&amp;e=13E20B0&amp;c=159DC9&amp;t=1&amp;l=77D3334A&amp;email=JYL7PF5c87g0WhC3NaLnunzBjzlZ2TJR&amp;seq=2"
                                                                                                       target="_blank"
                                                                                                       style="text-decoration:none;">
                                                                                                        <div style="font-family:Arial, Verdana; font-size:14px; font-weight:400; font-style:normal; text-decoration:none solid rgb(150,63,250);color:rgb(150,63,250);">
                                                                                                            探云
                                                                                                            tancloud.cn
                                                                                                        </div>
                                                                                                    </a></td>
                                                                                            </tr>
                                                                                            </tbody>
                                                                                        </table>
                                                                                        <!--[if gte mso 6]></td>
                                                                                    <td align="left" valign="top">
                                                                                        <![endif]-->
                                                                                        <table cellspacing="0"
                                                                                               cellpadding="0"
                                                                                               border="0"
                                                                                               class="bmeFollowItem"
                                                                                               type="website"
                                                                                               style="float:left;"
                                                                                               align="left">
                                                                                            <tbody>
                                                                                            <tr>
                                                                                                <td align="left"
                                                                                                    valign="middle"
                                                                                                    class="bmeFollowItemText"
                                                                                                    style="font-family: Arial, Helvetica, sans-serif; font-size: 14px; font-weight: normal; text-align: left;">
                                                                                                    <a href="https://clt1416649.bmetrack.com/c/l?u=D77E009&amp;e=13E20B0&amp;c=159DC9&amp;t=1&amp;l=77D3334A&amp;email=JYL7PF5c87g0WhC3NaLnunzBjzlZ2TJR&amp;seq=2"
                                                                                                       target="_blank"
                                                                                                       style="text-decoration:none;">
                                                                                                        <div style="font-family:Arial, Verdana; font-size:14px; font-weight:400; font-style:normal; text-decoration:none solid rgb(150,63,250);color:rgb(150,63,250);">
                                                                                                            赫兹跳动
                                                                                                            hertzbeat.com
                                                                                                        </div>
                                                                                                    </a></td>
                                                                                            </tr>
                                                                                            </tbody>
                                                                                        </table>
                                                                                    </td>
                                                                                </tr>
                                                                                </tbody>
                                                                            </table>
                                                                        </td>
                                                                    </tr>
                                                                    </tbody>
                                                                </table>
                                                            </td>
                                                        </tr>
                                                        </tbody>
                                                    </table>
                                                </div>
                                            </td>
                                        </tr>
                                        </tbody>
                                    </table>
                                </td>
                            </tr>
                            <tr id="section_5" class="flexible-section" data-columns="1" data-section-type="bmeFooter">
                                <td width="100%" class="blk_container bmeHolder" name="bmeFooter" valign="top"
                                    align="center"
                                    style="color: rgb(102, 102, 102); background-color: rgb(230, 230, 232);   "
                                    bgcolor="#e6e6e8">
                                    <div id="dv_7" class="blk_wrapper" style="">
                                        <table width="600" cellspacing="0" cellpadding="0" border="0" class="blk"
                                               name="blk_permission" style="">
                                            <tbody>
                                            <tr>
                                                <td name="tblCell" class="tblCell"
                                                    style="padding: 20px; word-break: break-word;" valign="top"
                                                    align="left">
                                                    <table cellpadding="0" cellspacing="0" border="0" width="100%">
                                                        <tbody>
                                                        <tr>
                                                            <td name="bmePermissionText" style="text-align:left;"
                                                                align="left"><span
                                                                    style="font-family: Arial, Helvetica, sans-serif; font-weight: normal; font-size: 11px;line-height: 140%;">
<br>如果您不想再接收TanCloud的「告警通知」邮件，或者需要设置其他人接收，<a target="_new" style="color:#16a7e0;"
                                             href="https://console.tancloud.cn/alert/notice">点此设置订阅</a>。  If you do not wish to receive any more emails, you can <a
                                                                    target="_new" style="color:#16a7e0;"
                                                                    href="https://console.tancloud.cn/alert/notice">unsubscribe here</a>.</span>
                                                            </td>
                                                        </tr>
                                                        </tbody>
                                                    </table>
                                                </td>
                                            </tr>
                                            </tbody>
                                        </table>
                                    </div>
                                </td>
                            </tr>
                            </tbody>
                        </table>
                    </td>
                </tr>
                </tbody>
            </table>
        </td>
    </tr>
    </tbody>
</table>
>>>>>>> ddbae627
</body>
</html><|MERGE_RESOLUTION|>--- conflicted
+++ resolved
@@ -448,161 +448,6 @@
     </xml>
     <![endif]-->
 </head>
-<<<<<<< HEAD
-<body class="view" spellcheck="false" style="cursor: text">
-<section style="display: flex; justify-content: center; align-items: center; width: 100%; max-width:750px">
-    <section style="width: 1000vw;">
-        <p>&ZeroWidthSpace;<br></p>
-        <section
-                style="display: flex;justify-content: center;align-items: center;width: 100%;">
-            <section
-                    style="display: flex; justify-content: flex-start; align-items: center; flex-direction: column; width: 100%; padding: 16px 6px 16px 12px; border-width: 1px; border-style: solid; border-color: rgb(0, 0, 0); background: url(https://pic.imgdb.cn/item/616572c82ab3f51d91208003.png) 0% 0% / 100% 100% no-repeat rgb(212, 234, 237);">
-                <section
-                        style="display: flex;justify-content: flex-start;align-items: center;flex-direction: column;width: 100%;">
-                    <section
-                            style="height: 0px;width: 52px;align-self: flex-start;z-index: 1;transform: translate(17px, -9px);">
-                        <img th:src="@{https://cdn.jsdelivr.net/gh/dromara/hertzbeat@gh-pages/img/tancloud-logo.svg}"
-                             style="display: block;">
-                    </section>
-                    <section
-                            style="display: flex; justify-content: flex-start; align-items: center; flex-direction: column; width: 100%; background: rgb(232, 232, 232); border-width: 1px; border-style: solid; border-color: rgb(0, 0, 0);">
-                        <section
-                                style="background: rgb(255, 255, 255); border-width: 1px; border-style: solid; border-color: rgb(0, 0, 0); transform: translate(-5px, -5px); width: 100%;">
-                            <section
-                                    style="display: flex;justify-content: center;align-items: center;justify-content: space-between;">
-                                <section
-                                        style="width: 11px; height: 11px; border-width: 1px 0px 0px 1px; border-top-style: solid; border-left-style: solid; border-top-color: rgb(151, 151, 151); border-left-color: rgb(151, 151, 151); border-right-style: initial; border-right-color: initial; border-bottom-style: initial; border-bottom-color: initial; margin-left: 4px; margin-top: 4px;">
-                                    <br>
-                                </section>
-                                <section
-                                        style="width: 11px; height: 11px; border-width: 1px 1px 0px 0px; border-top-style: solid; border-right-style: solid; border-top-color: rgb(151, 151, 151); border-right-color: rgb(151, 151, 151); border-bottom-style: initial; border-bottom-color: initial; border-left-style: initial; border-left-color: initial; margin-right: 4px; margin-top: 4px;">
-                                    <br>
-                                </section>
-                            </section>
-                            <section
-                                    style="display: flex;justify-content: center;align-items: center;width: 100%;">
-                                <section style="width: 88px;margin: 0px 13px 0px 16px;"><img
-                                        th:src="@{https://cdn.jsdelivr.net/gh/dromara/hertzbeat@gh-pages/img/tancloud-brand.svg}"
-                                        style="display: block; width: 180px; height: 180px;">
-                                </section>
-                                <section style="padding-right: 12px;">
-                                    <section style="margin-top: 15px;">
-                                        <p
-                                                style="font-size: 14px;font-family: PingFangSC-Semibold, PingFang SC;font-weight: bold;color: #B1B1B1;line-height: 20px;letter-spacing: 5px;">
-                                            TanCloud探云-监控告警
-                                        </p>
-                                    </section>
-                                    <section style="padding: 8px 0px 4px 0px;">
-                                        <p
-                                                style="font-size: 24px;font-family: PingFangSC-Semibold, PingFang SC;font-weight: bold;color: #000000;line-height: 33px;letter-spacing: 2px;">
-                                            告警通知
-                                        </p>
-                                    </section>
-                                    <section style="margin-bottom: 15px;">
-                                        <p
-                                                style="font-size: 16px;font-family: PingFangSC-Semibold, PingFang SC;font-weight: bold;color: #B1B1B1;line-height: 22px;">
-                                            Alarm notification
-                                        </p>
-                                    </section>
-                                </section>
-                            </section>
-                            <section
-                                    style="display: flex;justify-content: center;align-items: center;justify-content: space-between;">
-                                <section
-                                        style="width: 11px; height: 11px; border-width: 0px 0px 1px 1px; border-bottom-style: solid; border-left-style: solid; border-bottom-color: rgb(151, 151, 151); border-left-color: rgb(151, 151, 151); border-top-style: initial; border-top-color: initial; border-right-style: initial; border-right-color: initial; margin-left: 4px; margin-bottom: 4px;">
-                                    <br>
-                                </section>
-                                <section
-                                        style="width: 11px; height: 11px; border-width: 0px 1px 1px 0px; border-right-style: solid; border-bottom-style: solid; border-right-color: rgb(151, 151, 151); border-bottom-color: rgb(151, 151, 151); border-top-style: initial; border-top-color: initial; border-left-style: initial; border-left-color: initial; margin-right: 4px; margin-bottom: 4px;">
-                                    <br>
-                                </section>
-                            </section>
-                        </section>
-                    </section>
-                    <section
-                            style="width: 100%; background: rgb(203, 221, 230); border-width: 1px; border-style: solid; border-color: rgb(0, 0, 0); margin-left: -8px; margin-top: 6px; z-index: 1;">
-                        <section
-                                style="background: rgb(227, 245, 255); border-width: 1px; border-style: solid; border-color: rgb(0, 0, 0); transform: translate(4px, 4px); text-align: center; padding: 12px 28px; white-space: nowrap;">
-                            <p
-                                    style="font-size: 16px;font-family: PingFangSC-Medium, PingFang SC;font-weight: bold;color: #000000;line-height: 22px;">
-                                TanCloud探云
-                            </p>
-                        </section>
-                    </section>
-                    <section
-                            style="width: 52px;height: 0px;z-index: 1;align-self: flex-end;transform: translate(-10px, -3px);">
-                        <img th:src="@{https://hertzbeat.com/img/icons/dromara.png}"
-                             style="display: block;">
-                    </section>
-                </section>
-            </section>
-        </section>
-        <p><br></p>
-        <section
-                style="display: flex;justify-content: center;align-items: center;width: 100%;padding:0;">
-            <section
-                    style="display: flex; justify-content: flex-start; align-items: center; flex-direction: column; width: 100%; padding: 16px; background: rgb(212, 234, 237); border-width: 1px; border-style: solid; border-color: rgb(0, 0, 0);">
-                <section
-                        style="display: flex;justify-content: flex-start;align-items: center;flex-direction: column;width: 100%;">
-                    <section
-                            style="display: flex; justify-content: flex-start; align-items: center; flex-direction: column; width: 100%; background: rgb(232, 232, 232); border-width: 1px; border-style: solid; border-color: rgb(0, 0, 0);">
-                        <section
-                                style="background: rgb(255, 255, 255); border-width: 1px; border-style: solid; border-color: rgb(0, 0, 0); transform: translate(-5px, -5px); width: 100%;">
-                            <section
-                                    style="display: flex;justify-content: center;align-items: center;justify-content: space-between;">
-                                <section
-                                        style="width: 11px; height: 11px; border-width: 1px 0px 0px 1px; border-top-style: solid; border-left-style: solid; border-top-color: rgb(151, 151, 151); border-left-color: rgb(151, 151, 151); border-right-style: initial; border-right-color: initial; border-bottom-style: initial; border-bottom-color: initial; margin-left: 4px; margin-top: 4px;">
-                                    <br>
-                                </section>
-                                <section
-                                        style="width: 11px; height: 11px; border-width: 1px 1px 0px 0px; border-top-style: solid; border-right-style: solid; border-top-color: rgb(151, 151, 151); border-right-color: rgb(151, 151, 151); border-bottom-style: initial; border-bottom-color: initial; border-left-style: initial; border-left-color: initial; margin-right: 4px; margin-top: 4px;">
-                                    <br>
-                                </section>
-                            </section>
-                            <section
-                                    style="display: flex;justify-content: center;align-items: center;width: 100%;padding: 6px 0px;">
-                                <section style="text-align: center;">
-                                    <p style="font-size: 14px; font-family: PingFangSC-Medium,PingFang SC; font-weight: bold; color: rgb(0, 0, 0); line-height: 22px; letter-spacing: 1px;text-align: left;padding-left: 5px;">
-                                        告警目标对象:<span th:text="${target}"></span><br>
-                                        &nbsp;&nbsp;&nbsp;&nbsp;所属监控ID:<span th:text="${ID}"></span><br>
-                                        &nbsp;&nbsp;&nbsp;&nbsp;所属监控名称:<span th:text="${name}"></span><br>
-                                        &nbsp;&nbsp;&nbsp;&nbsp;告警级别:<span th:text="${priority}"></span><br>
-                                        &nbsp;&nbsp;&nbsp;&nbsp;告警详情:<br>
-                                    <span th:text="${content}"></span><br>
-                                    </p>
-                                    <p
-                                            style="font-size: 14px; font-family: PingFangSC-Medium,PingFang SC; font-weight: bold; color: rgb(0, 0, 0); line-height: 22px; letter-spacing: 1px;">
-                                        <br>
-                                    </p>
-                                </section>
-                            </section>
-                            <section
-                                    style="display: flex;justify-content: center;align-items: center;justify-content: space-between;">
-                                <section
-                                        style="width: 11px; height: 11px; border-width: 0px 0px 1px 1px; border-bottom-style: solid; border-left-style: solid; border-bottom-color: rgb(151, 151, 151); border-left-color: rgb(151, 151, 151); border-top-style: initial; border-top-color: initial; border-right-style: initial; border-right-color: initial; margin-left: 4px; margin-bottom: 4px;">
-                                    <br>
-                                </section>
-                                <section
-                                        style="width: 11px; height: 11px; border-width: 0px 1px 1px 0px; border-right-style: solid; border-bottom-style: solid; border-right-color: rgb(151, 151, 151); border-bottom-color: rgb(151, 151, 151); border-top-style: initial; border-top-color: initial; border-left-style: initial; border-left-color: initial; margin-right: 4px; margin-bottom: 4px;">
-                                    <br>
-                                </section>
-                            </section>
-                        </section>
-                    </section>
-                </section>
-            </section>
-        </section>
-        <p style="text-align: center"  ><a href="https://hertzbeat.com/">TanCloud探云&nbsp; </a><br></p>
-        <p><br></p>
-
-    </section>
-</section>
-</section>
-</section>
-</section>
-</section>
-</section>
-=======
 <body topmargin="0" leftmargin="0"
       style="height: 100% !important; margin: 0; padding: 0; width: 100% !important;min-width: 100%;">
 <style type="text/css">
@@ -1038,6 +883,5 @@
     </tr>
     </tbody>
 </table>
->>>>>>> ddbae627
 </body>
 </html>
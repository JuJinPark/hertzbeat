--- conflicted
+++ resolved
@@ -20,11 +20,8 @@
 import com.fasterxml.jackson.databind.ObjectMapper;
 import lombok.extern.slf4j.Slf4j;
 import org.apache.hertzbeat.alert.config.SmsConfig;
-<<<<<<< HEAD
+import org.apache.hertzbeat.alert.service.impl.SmsLocalSmsClientImpl;
 import org.apache.hertzbeat.alert.service.impl.AwsSmsClientImpl;
-=======
-import org.apache.hertzbeat.alert.service.impl.SmsLocalSmsClientImpl;
->>>>>>> adf27d25
 import org.apache.hertzbeat.alert.service.impl.TencentSmsClientImpl;
 import org.apache.hertzbeat.alert.service.impl.UniSmsClientImpl;
 import org.apache.hertzbeat.alert.service.impl.AlibabaSmsClientImpl;
@@ -138,13 +135,11 @@
             case ALIBABA:
                 currentSmsClient = new AlibabaSmsClientImpl(smsConfig.getAlibaba());
                 break;
-<<<<<<< HEAD
+            case SMSLOCAL:
+                currentSmsClient = new SmsLocalSmsClientImpl(smsConfig.getSmslocal());
+                break;
             case AWS:
                 currentSmsClient = new AwsSmsClientImpl(smsConfig.getAws());
-=======
-            case SMSLOCAL:
-                currentSmsClient = new SmsLocalSmsClientImpl(smsConfig.getSmslocal());
->>>>>>> adf27d25
                 break;
             default:
                 log.warn("[SmsClientFactory] Unsupported SMS provider type: {}", smsConfig.getType());
